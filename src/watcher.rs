/*
 * Copyright 2019 StoneDot (Hiroaki Goto)
 *
 * Licensed under the Apache License, Version 2.0 (the "License");
 * you may not use this file except in compliance with the License.
 * You may obtain a copy of the License at
 *
 *     http://www.apache.org/licenses/LICENSE-2.0
 *
 * Unless required by applicable law or agreed to in writing, software
 * distributed under the License is distributed on an "AS IS" BASIS,
 * WITHOUT WARRANTIES OR CONDITIONS OF ANY KIND, either express or implied.
 * See the License for the specific language governing permissions and
 * limitations under the License.
 */

use std::cell::RefCell;
use std::collections::{HashMap, VecDeque};
use std::fs::File;
use std::io::{self, BufWriter, ErrorKind, Stdout};
use std::path::{Path, PathBuf};
use std::rc::Rc;
use std::sync::mpsc::channel;

<<<<<<< HEAD
use lru::LruCache;
=======
use ansi_term::Colour::Blue;
>>>>>>> b59db6d9
use notify::{op::Op, raw_watcher, Error as NotifyError, RawEvent, Watcher};
use pathdiff::diff_paths;

use crate::tail::CachedTailState;

use super::filter::PathFilter;
use super::tail::{tail2, FileReader, FileRepository, Length, TailState};
use super::Opt;

const MAX_FILE_HANDLE: usize = 512;

pub struct DirectoryWatcher<T, U>
where
    T: std::io::Read + std::io::Seek + Length,
    U: std::io::Write,
{
    filter: PathFilter,
    current_dir: Option<PathBuf>,
    selected_file_path: Option<PathBuf>,
    file_map: HashMap<PathBuf, CachedTailState>,
    renaming_map: HashMap<u32, Option<TailState<T, U>>>,
<<<<<<< HEAD
    repository: FileRepository,
=======
    colorize: bool,
>>>>>>> b59db6d9
}

impl DirectoryWatcher<FileReader, BufWriter<Stdout>> {
    pub fn new(opt: &Opt) -> Result<DirectoryWatcher<FileReader, BufWriter<Stdout>>, i32> {
        // Check whether supplied path is a directory
        if !opt.watch_path_is_dir() {
            eprintln!("supplied path is not a directory");
            return Err(1);
        }

        // Generate filter
        let filter = PathFilter::new(&opt)?;

        // Retrieve current directory
        let current_dir = std::env::current_dir().ok();

        let repository: FileRepository = Rc::new(RefCell::new(LruCache::new(MAX_FILE_HANDLE)));

        Ok(DirectoryWatcher {
            filter,
            current_dir,
            selected_file_path: None,
            file_map: HashMap::new(),
            renaming_map: HashMap::new(),
<<<<<<< HEAD
            repository,
        })
    }
}

impl DirectoryWatcher<FileReader, BufWriter<Stdout>> {
    fn print_normalized_path(path: &PathBuf) {
=======
            colorize: opt.colorize,
        })
    }
}

impl DirectoryWatcher<File, BufWriter<Stdout>> {
    fn print_normalized_path(self: &Self, path: &PathBuf) {
>>>>>>> b59db6d9
        let relative_path = path.to_string_lossy();
        let display_path = relative_path.trim_start_matches("./");

        if self.colorize {
            print!("{}", Blue.bold().paint("==> "));
            self.filter.print_path_with_color(display_path);
            println!("{}", Blue.bold().paint(" <=="));
        } else {
            println!("==> {} <==", display_path);
        }
    }

    fn normalize_path_for_windows(canonical_path: PathBuf) -> PathBuf {
        if cfg!(target_os = "windows") {
            let lossy_str = canonical_path.to_string_lossy();
            let path = lossy_str.replace("/", "\\");
            if path.starts_with("\\\\?\\") {
                let mut path = path.trim_start_matches("\\\\?\\");
                if path.starts_with("UNC\\") {
                    path = path.trim_start_matches("UNC\\");
                }
                return PathBuf::from(path);
            }
            return PathBuf::from(path);
        }
        canonical_path
    }

    fn canonicalize_path(path: &PathBuf) -> io::Result<PathBuf> {
        let canonical_path = path.canonicalize()?;
        Ok(Self::normalize_path_for_windows(canonical_path))
    }

    fn pending_delete_file(path: &Path) -> bool {
        if let Err(e) = File::open(path) {
            if e.kind() == ErrorKind::PermissionDenied {
                return true;
            }
        }
        false
    }

    fn handle_pending_delete(self: &mut Self, pending_delete_files: &mut VecDeque<PathBuf>) {
        // On Windows, try to detect pending delete files
        if cfg!(target_os = "windows") {
            for (path, _) in &self.file_map {
                if Self::pending_delete_file(path) {
                    pending_delete_files.push_back(path.to_owned());
                }
            }
            // Release file handles with pending delete to ensure actually they're deleted
            for path in pending_delete_files.iter() {
                if let Some(reader) = self.file_map.remove(path) {
                    self.unsubscribe_select_file(path, &reader);
                }
            }
            pending_delete_files.clear();
        }
    }

    fn print_file_path(self: &Self, path: &PathBuf) {
        let mut preceding = "\n";
        if let Some(selected_file_path) = &self.selected_file_path {
            if let Some(selected_file) = self.file_map.get(selected_file_path) {
                if !selected_file.printed_eol() {
                    println!();
                }
            }
        } else {
            preceding = "";
        }
        if let Some(current_dir) = &self.current_dir {
            if let Some(relative_path) = diff_paths(&path, &current_dir) {
                print!("{}", preceding);
                self.print_normalized_path(&relative_path);
                return;
            }
        }
        print!("{}", preceding);
        self.print_normalized_path(path);
    }

    fn unsubscribe_select_file(self: &mut Self, path: &PathBuf, reader: &CachedTailState) {
        if let Some(selected_file_path) = &self.selected_file_path {
            if selected_file_path == path {
                if !reader.printed_eol() {
                    println!();
                }
                println!();
                self.selected_file_path = None
            }
        }
    }

    fn change_selected_file(self: &mut Self, path: &PathBuf) {
        // Handle current path change
        if let Some(last_path) = &self.selected_file_path {
            if last_path != path {
                self.print_file_path(&path);
                self.selected_file_path = Some(path.to_owned());
            }
        } else {
            // Should print file path because of first output of the program
            self.print_file_path(&path);
            self.selected_file_path = Some(path.to_owned());
        }
    }

    fn handle_write(self: &mut Self, path: PathBuf) -> std::io::Result<()> {
        // Just ignore if the path is not match regex
        if !self.filter.match_path(&path) {
            return Ok(());
        }

        self.change_selected_file(&path);

        match self.file_map.get_mut(&path) {
            Some(reader) => {
                // Shrink handling
                let offset = reader.current_seek();
                reader.handle_shrink(offset)?;
                reader.dump_to_tail()?;
            }
            None => {
                // Supplied path is not opened currently
                let mut reader =
                    CachedTailState::from_path(path.clone(), Rc::clone(&self.repository))?;
                reader.dump_to_tail()?;
                self.file_map.insert(path, reader);
            }
        }
        Ok(())
    }

    fn handle_rename(self: &mut Self, path: PathBuf, cookie: Option<u32>) {
        if let Some(cookie) = cookie {
            match self.renaming_map.remove(&cookie) {
                Some(file) => match file {
                    Some(file) => {
                        // Just ignore if the new path is not match regex
                        if !self.filter.match_path(&path) {
                            return;
                        }

                        // New path supplied
                        self.file_map.insert(path, file);
                    }
                    None => {
                        // This is maybe duplication request
                        // Just ignore
                    }
                },
                None => {
                    // Old path supplied
                    match self.file_map.remove(&path) {
                        Some(file) => {
                            self.unsubscribe_select_file(&path, &file);
                            self.renaming_map.insert(cookie, Some(file));
                        }
                        None => {
                            self.renaming_map.insert(cookie, None);
                        }
                    }
                }
            }
        }
    }

    fn handle_remove(self: &mut Self, path: &PathBuf) -> () {
        if let Some(reader) = self.file_map.remove(path) {
            self.unsubscribe_select_file(path, &reader);
        }
    }

    pub fn follow_dir(self: &mut Self, opt: &Opt) -> Result<(), NotifyError> {
        // Empty tailing consideration
        if opt.lines == 0 {
            for path in self.filter.filtered_files(&opt) {
<<<<<<< HEAD
                let reader = tail2(PathBuf::from(&path), Rc::clone(&self.repository), 0)?;
=======
                let reader = tail(&PathBuf::from(&path), 0)?;
>>>>>>> b59db6d9
                let canonical_path = Self::canonicalize_path(&path)?;
                self.file_map.insert(canonical_path.to_owned(), reader);
            }
        } else {
            let mut prev_reader: Option<&CachedTailState> = None;
            for path in self.filter.filtered_files(&opt) {
                if self.selected_file_path.is_some() {
                    // If there is a previous file and its last byte is not \n,
                    // put \n for consistent result.
                    if let Some(reader) = prev_reader {
                        if !reader.printed_eol() {
                            println!();
                        }
                    }

                    println!();
                }
<<<<<<< HEAD
                Self::print_normalized_path(&path);
                let reader = tail2(PathBuf::from(&path), Rc::clone(&self.repository), opt.lines)?;
=======
                self.print_normalized_path(&path);
                let reader = tail(&PathBuf::from(&path), opt.lines)?;
>>>>>>> b59db6d9
                let canonical_path = Self::canonicalize_path(&path)?;

                self.file_map.insert(canonical_path.to_owned(), reader);
                prev_reader = Some(&self.file_map[&canonical_path]);
                self.selected_file_path = Some(canonical_path);
            }
        }

        let (tx, rx) = channel();
        let mut watcher = raw_watcher(tx)?;
        let watch_path = opt.watch_path();
        let recursive_mode = opt.recursive_mode();
        watcher.watch(watch_path.as_os_str(), recursive_mode)?;

        let mut pending_delete_files = VecDeque::new();
        loop {
            match rx.recv_timeout(std::time::Duration::from_secs(1)) {
                Ok(RawEvent {
                    path: Some(mut path),
                    op: Ok(op),
                    cookie,
                }) => {
                    path = Self::normalize_path_for_windows(path);

                    // On MacOS, some simultaneous operation cannot handle correctly.
                    // This is why the curious handling is required.
                    if cfg!(target_os = "macos") {
                        // FSEvents cannot handle renaming and other operations simultaneously.
                        if op.contains(Op::RENAME) && cookie.is_some() {
                            // Try to handle renaming correctly at the sacrifice of other operations.
                            self.handle_rename(path.to_owned(), cookie);
                        } else {
                            // Renaming and removing may not happen same time.
                            // Therefore in the case of Op = REMOVE | RENAME,
                            // just ignore remove operation to consider REMOVE is stale.
                            if op.contains(Op::REMOVE) && !op.contains(Op::RENAME) {
                                self.handle_remove(&path)
                            }
                            if op.contains(Op::WRITE) {
                                self.handle_write(path)?
                            }
                        }
                    } else {
                        if op == Op::WRITE {
                            self.handle_write(path)?
                        } else if op == Op::REMOVE {
                            self.handle_remove(&path)
                        } else if op == Op::RENAME {
                            self.handle_rename(path, cookie);
                        }
                    }
                }
                Ok(event) => {
                    return Err(NotifyError::Generic(format!("broken event: {:?}", event)));
                }
                Err(e) => {
                    if e == std::sync::mpsc::RecvTimeoutError::Disconnected {
                        return Err(NotifyError::Generic(format!("watch error: {:?}", e)));
                    }
                }
            }
            self.handle_pending_delete(&mut pending_delete_files);
        }
    }
}<|MERGE_RESOLUTION|>--- conflicted
+++ resolved
@@ -22,11 +22,8 @@
 use std::rc::Rc;
 use std::sync::mpsc::channel;
 
-<<<<<<< HEAD
 use lru::LruCache;
-=======
 use ansi_term::Colour::Blue;
->>>>>>> b59db6d9
 use notify::{op::Op, raw_watcher, Error as NotifyError, RawEvent, Watcher};
 use pathdiff::diff_paths;
 
@@ -48,11 +45,8 @@
     selected_file_path: Option<PathBuf>,
     file_map: HashMap<PathBuf, CachedTailState>,
     renaming_map: HashMap<u32, Option<TailState<T, U>>>,
-<<<<<<< HEAD
     repository: FileRepository,
-=======
     colorize: bool,
->>>>>>> b59db6d9
 }
 
 impl DirectoryWatcher<FileReader, BufWriter<Stdout>> {
@@ -77,23 +71,14 @@
             selected_file_path: None,
             file_map: HashMap::new(),
             renaming_map: HashMap::new(),
-<<<<<<< HEAD
             repository,
-        })
-    }
-}
-
-impl DirectoryWatcher<FileReader, BufWriter<Stdout>> {
-    fn print_normalized_path(path: &PathBuf) {
-=======
             colorize: opt.colorize,
         })
     }
 }
 
-impl DirectoryWatcher<File, BufWriter<Stdout>> {
+impl DirectoryWatcher<FileReader, BufWriter<Stdout>> {
     fn print_normalized_path(self: &Self, path: &PathBuf) {
->>>>>>> b59db6d9
         let relative_path = path.to_string_lossy();
         let display_path = relative_path.trim_start_matches("./");
 
@@ -272,11 +257,7 @@
         // Empty tailing consideration
         if opt.lines == 0 {
             for path in self.filter.filtered_files(&opt) {
-<<<<<<< HEAD
                 let reader = tail2(PathBuf::from(&path), Rc::clone(&self.repository), 0)?;
-=======
-                let reader = tail(&PathBuf::from(&path), 0)?;
->>>>>>> b59db6d9
                 let canonical_path = Self::canonicalize_path(&path)?;
                 self.file_map.insert(canonical_path.to_owned(), reader);
             }
@@ -294,13 +275,8 @@
 
                     println!();
                 }
-<<<<<<< HEAD
-                Self::print_normalized_path(&path);
+                self.print_normalized_path(&path);
                 let reader = tail2(PathBuf::from(&path), Rc::clone(&self.repository), opt.lines)?;
-=======
-                self.print_normalized_path(&path);
-                let reader = tail(&PathBuf::from(&path), opt.lines)?;
->>>>>>> b59db6d9
                 let canonical_path = Self::canonicalize_path(&path)?;
 
                 self.file_map.insert(canonical_path.to_owned(), reader);
